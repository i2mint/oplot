--- conflicted
+++ resolved
@@ -1,9 +1,4 @@
-<<<<<<< HEAD
-""" Oplot is a repository for all our existing and future python plotting related tools.
-"""
-=======
 """Plots that are frequently useful to us"""
->>>>>>> 6295635f
 
 from oplot.multiplots import ax_func_to_plot
 from oplot.ui_scores_mapping import make_ui_score_mapping
